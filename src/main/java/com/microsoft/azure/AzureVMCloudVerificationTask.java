/*
 Copyright 2016 Microsoft, Inc.
 
 Licensed under the Apache License, Version 2.0 (the "License");
 you may not use this file except in compliance with the License.
 You may obtain a copy of the License at
 
 http://www.apache.org/licenses/LICENSE-2.0
 
 Unless required by applicable law or agreed to in writing, software
 distributed under the License is distributed on an "AS IS" BASIS,
 WITHOUT WARRANTIES OR CONDITIONS OF ANY KIND, either express or implied.
 See the License for the specific language governing permissions and
 limitations under the License.
 */
package com.microsoft.azure;

import com.microsoft.windowsazure.Configuration;
import com.microsoft.azure.util.AzureUtil;
import java.io.IOException;
import java.util.HashMap;
import java.util.Map;
import java.util.logging.Logger;

import hudson.Extension;
import hudson.model.AsyncPeriodicWork;
import hudson.model.TaskListener;
import com.microsoft.azure.util.Constants;
import java.util.ArrayList;
import java.util.HashSet;
import java.util.List;
import java.util.Set;
import java.util.logging.Level;
import jenkins.model.Jenkins;
import org.apache.commons.lang.StringUtils;

/**
 * Performs a few types of verification:
 * 1. Overall subscription verification.
 2. Approximate VM count verification
 3. Template verification.
 
 When a new AzureVMCloud is constructed or a new template is added via CLI interface, then we will
 manually trigger this workload.
 
 This thread serves as a gate for whether we can create VMs from a certain template
 * @author mmitche
 */
@Extension
public final class AzureVMCloudVerificationTask extends AsyncPeriodicWork {

    private static final Logger LOGGER = Logger.getLogger(AzureVMCloudVerificationTask.class.getName());

    // Templates that need verification
    private static Map<String, String> cloudTemplates;
    
    // Set of clouds that need verification.
    private static Set<String> cloudNames;

    public AzureVMCloudVerificationTask() {
        super("AzureVMCloudVerificationTask");
    }
    
    private static final Object cloudNamesLock = new Object();
    private static final Object templatesLock = new Object();

    @Override
    public void execute(final TaskListener arg0) throws IOException, InterruptedException {
        LOGGER.log(Level.INFO, "AzureVMCloudVerificationTask: execute: start");
        
        if (cloudNames != null && !cloudNames.isEmpty()) {
            // Walk the list of clouds and verify the configuration. If an element
            // is not found (perhaps a removed cloud, removes from the list)
            synchronized (cloudNamesLock) {
                List<String> toRemove = new ArrayList<String>();
                for (String cloudName : cloudNames) {
                    LOGGER.log(Level.INFO, "AzureVMCloudVerificationTask: execute: verifying cloud {0}", cloudName);

                    AzureVMCloud cloud = getCloud(cloudName);

                    // Unknown cloud.  Maybe the name changed since the cloud name
                    // was registered.  Remove from the list
                    if (cloud == null) {
                        LOGGER.log(Level.INFO, "AzureVMCloudVerificationTask: execute: subscription {0} not found, skipping", cloudName);
                        // Remove 
                        toRemove.add(cloudName);
                        continue;
                    }

                    // If already verified, skip
                    if (cloud.isConfigurationValid()) {
                        LOGGER.log(Level.INFO, "AzureVMCloudVerificationTask: execute: subscription {0} already verifed", cloudName);
                        // Update the count.
                        cloud.setVirtualMachineCount(getVirtualMachineCount(cloud));
                        continue;
                    }

                    // Verify.  Update the VM count before setting to valid
                    if (verifyConfiguration(cloud)) {
                        LOGGER.log(Level.INFO, "AzureVMCloudVerificationTask: execute: {0} verified", cloudName);
                        // Update the count
                        cloud.setVirtualMachineCount(getVirtualMachineCount(cloud));
                        // We grab the current VM count and 
                        cloud.setConfigurationValid(true);
                        continue;
                    }

                    // Not valid!  Remains in list.
                    LOGGER.log(Level.INFO, "AzureVMCloudVerificationTask: execute: {0} not verified, has errors", cloudName);
                }

                // Remove items as necessary
                for (String cloudName : toRemove) {
                    cloudNames.remove(cloudName);
                }
            }
        }
        
        if (cloudTemplates != null && !cloudTemplates.isEmpty()) {
            // Now walk the templates and verify.
            // Unlike the clouds, verified templates are removed from the list upon
            // verification (or left if they do not verify)
            synchronized (templatesLock) {
                List<String> toRemove = new ArrayList<String>();

                LOGGER.log(Level.INFO, "AzureVMCloudVerificationTask: execute: verifying {0} template(s)", cloudTemplates.size());
                for (Map.Entry<String, String> entry : cloudTemplates.entrySet()) {
                    String templateName = entry.getKey();
                    String cloudName = entry.getValue();
                    LOGGER.log(Level.INFO, "AzureVMCloudVerificationTask: execute: verifying {0} in {1}", 
                            new Object[] { templateName, cloudName });

                    AzureVMCloud cloud = getCloud(cloudName);
                    // If the cloud is null, could mean that the cloud details changed
                    // between the last time we ran this task
                    if (cloud == null) {
                        LOGGER.log(Level.INFO, "AzureVMCloudVerificationTask: execute: parent cloud not found for {0} in {1}", 
                            new Object[] { templateName, cloudName });
                        toRemove.add(templateName);
                        continue;
                    }

                    AzureVMAgentTemplate agentTemplate = cloud.getAzureAgentTemplate(templateName);
                    // Template could have been removed since the last time we ran verification
                    if (agentTemplate == null) {
                        LOGGER.log(Level.INFO, "AzureVMCloudVerificationTask: execute: could not retrieve agent template named {0} in {1}", 
                            new Object[] { templateName, cloudName });
                        toRemove.add(templateName);
                        continue;
                    }

                    // Determine whether we need to verify the template
                    if (agentTemplate.isTemplateVerified()) {
                        LOGGER.log(Level.INFO, "AzureVMCloudVerificationTask: execute: template {0} in {1} already verified", 
                            new Object[] { templateName, cloudName });
                        // Good to go, nothing more to check here.  Add to removal list.
                        toRemove.add(templateName);
                        continue;
                    }
                    // The template is not yet verified.  Do so now
                    try {
                        List<String> errors = agentTemplate.verifyTemplate();
                        if (errors.isEmpty()) {
                            LOGGER.log(Level.INFO, "AzureVMCloudVerificationTask: execute: {0} verified succesfully", templateName);
                            // Verified, set the template to verified.
                            agentTemplate.setTemplateVerified(true);
                            // Reset the status details
                            agentTemplate.setTemplateStatusDetails("");
                        }
                        else {
<<<<<<< HEAD
                            String details = StringUtils.join(errors, "\n"); 
=======
                            String details = StringUtils.join(errors, "\n");
>>>>>>> f2624e36
                            LOGGER.log(Level.INFO, "AzureVMCloudVerificationTask: execute: {0} could not be verified:\n{1}",
                                    new Object [] { templateName, details });
                            // Set the status details to the set of messages
                            agentTemplate.setTemplateStatusDetails(details);
                        }
                    }
                    catch (Exception e) {
                        // Log, but ignore overall
                        LOGGER.log(Level.INFO, "AzureVMCloudVerificationTask: execute: got exception while verifying {0}:\n{1}",
                            new Object [] { templateName, e.toString() });
                    }
                }

                // Remove items as necessary
                for (String templateName : toRemove) {
                    cloudTemplates.remove(templateName);
                }
            }
        }
        
        LOGGER.info("AzureVMCloudVerificationTask: execute: end");
    }
    
    /**
     * Checks the subscription for validity if needed
     * @param cloud
     * @return True if the subscription is valid, false otherwise.
     * Updates the cloud state if it is. If subscription is
     * not valid, then we can just return
     */
    public boolean verifyConfiguration(AzureVMCloud cloud) {
        LOGGER.info("AzureVMCloudVerificationTask: verifyConfiguration: start");
        
        // Check the sub and off we go
        String result = AzureVMManagementServiceDelegate.verifyConfiguration(cloud.getSubscriptionId(), 
            cloud.getClientId(), cloud.getClientSecret(), cloud.getOauth2TokenEndpoint(), cloud.getServiceManagementURL(), cloud.getResourceGroupName());
        if (result != Constants.OP_SUCCESS) {
            LOGGER.log(Level.INFO, "AzureVMCloudVerificationTask: verifyConfiguration: {0}", result);
            cloud.setConfigurationValid(false);
            return false;
        }
        
        return true;
    }
    
    /**
     * Retrieve the current VM count.
     * @param cloud 
     * @return 
     */
    public int getVirtualMachineCount(AzureVMCloud cloud) {
        LOGGER.info("AzureVMCloudVerificationTask: getVirtualMachineCount: start");
        try {
            Configuration config = ServiceDelegateHelper.getConfiguration(cloud);
            int vmCount = AzureVMManagementServiceDelegate.getVirtualMachineCount(config, cloud.getResourceGroupName());
            LOGGER.log(Level.INFO, "AzureVMCloudVerificationTask: getVirtualMachineCount: end, currently {0} vms", vmCount);
            return vmCount;
        }
        catch(Exception e) {
            LOGGER.log(Level.INFO, "AzureVMCloudVerificationTask: getVirtualMachineCount: failed to retrieve vm count:\n{0}",
                e.toString());
            // We could have failed for any number of reasons.  Just return the current
            // number of virtual machines.
            return cloud.getApproximateVirtualMachineCount();
        }
    }
    
    /**
     * Register more than one template at once
     * @param templatesToRegister List of templates to register
     */
    public static void registerTemplates(final List<AzureVMAgentTemplate> templatesToRegister) {
        synchronized(templatesLock) {
            for (AzureVMAgentTemplate template : templatesToRegister) {
                registerTemplateHelper(template);
            }
        }
    }

    /**
     * Registers a template for verification
     * @param template Template to register
     */
    public static void registerTemplate(final AzureVMAgentTemplate template) {
        synchronized(templatesLock) {
            registerTemplateHelper(template);
        }
    }
    
    /**
     * Registers a single template.  The lock should be held while calling this method
     * @param template Template to register
     */
    private static void registerTemplateHelper(final AzureVMAgentTemplate template) {
        String cloudName = AzureUtil.getCloudName(template.getAzureCloud().getSubscriptionId());
        LOGGER.log(Level.INFO, "AzureVMCloudVerificationTask: registerTemplateHelper: Registering template {0} on {1} for verification",
                new Object [] { template.getTemplateName(), cloudName });
        if (cloudTemplates == null) {
            cloudTemplates = new HashMap<String, String>();
        }
        cloudTemplates.put(template.getTemplateName(), cloudName);
    }
    
    /**
     * Register a cloud for verification
     * @param cloudName 
     */
    public static void registerCloud(final String cloudName) {
        LOGGER.log(Level.INFO, "AzureVMCloudVerificationTask: registerCloud: Registering cloud {0} for verification",
            cloudName);
        synchronized(cloudNamesLock) {
            if (cloudNames == null) {
                cloudNames = new HashSet<String>();
            }
            cloudNames.add(cloudName);
        }
    }

    @Override
    public long getRecurrencePeriod() {
        // Every 5 minutes
        return 5 * 60 * 1000;
    }

    public AzureVMCloud getCloud(final String cloudName) {
        return Jenkins.getInstance() == null ? null : (AzureVMCloud) Jenkins.getInstance().getCloud(cloudName);
    }
    
    /**
     * Retrieve the verification task worker.  Can be used to force work
     * @return The AzureVMCloudVerificationTask worker class
     */
    public static AzureVMCloudVerificationTask get() {
        return AsyncPeriodicWork.all().get(AzureVMCloudVerificationTask.class);
    }
}<|MERGE_RESOLUTION|>--- conflicted
+++ resolved
@@ -168,11 +168,7 @@
                             agentTemplate.setTemplateStatusDetails("");
                         }
                         else {
-<<<<<<< HEAD
                             String details = StringUtils.join(errors, "\n"); 
-=======
-                            String details = StringUtils.join(errors, "\n");
->>>>>>> f2624e36
                             LOGGER.log(Level.INFO, "AzureVMCloudVerificationTask: execute: {0} could not be verified:\n{1}",
                                     new Object [] { templateName, details });
                             // Set the status details to the set of messages
