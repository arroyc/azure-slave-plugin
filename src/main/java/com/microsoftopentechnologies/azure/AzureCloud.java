/*
 Copyright 2014 Microsoft Open Technologies, Inc.
 
 Licensed under the Apache License, Version 2.0 (the "License");
 you may not use this file except in compliance with the License.
 You may obtain a copy of the License at
 
 http://www.apache.org/licenses/LICENSE-2.0
 
 Unless required by applicable law or agreed to in writing, software
 distributed under the License is distributed on an "AS IS" BASIS,
 WITHOUT WARRANTIES OR CONDITIONS OF ANY KIND, either express or implied.
 See the License for the specific language governing permissions and
 limitations under the License.
 */
package com.microsoftopentechnologies.azure;

import java.util.ArrayList;
import java.util.Collection;
import java.util.Collections;
import java.util.List;
import java.util.concurrent.Callable;
import java.util.concurrent.ExecutionException;
import java.util.concurrent.ExecutorService;
import java.util.concurrent.Executors;
import java.util.concurrent.Future;
import java.util.concurrent.TimeUnit;
import java.util.concurrent.TimeoutException;
import java.util.logging.Logger;

import org.kohsuke.stapler.DataBoundConstructor;
import org.kohsuke.stapler.QueryParameter;
import org.kohsuke.stapler.StaplerRequest;
import org.kohsuke.stapler.StaplerResponse;

import hudson.Extension;
import hudson.model.Computer;
import hudson.model.Descriptor;
import hudson.model.Hudson;
import hudson.model.Label;
import hudson.model.Node;
import hudson.slaves.Cloud;
import hudson.slaves.NodeProvisioner.PlannedNode;
import hudson.slaves.OfflineCause;
import hudson.util.FormValidation;
import hudson.util.StreamTaskListener;

import com.microsoftopentechnologies.azure.AzureSlaveTemplate;
import com.microsoftopentechnologies.azure.util.AzureUtil;
import com.microsoftopentechnologies.azure.util.Constants;
import com.microsoftopentechnologies.azure.util.FailureStage;

public class AzureCloud extends Cloud {
	private final String subscriptionId;
	private final String serviceManagementCert;
	private final String passPhrase="";
	private final String serviceManagementURL;
	private final int maxVirtualMachinesLimit;
	private final List<AzureSlaveTemplate> instTemplates;

	public static final Logger LOGGER = Logger.getLogger(AzureCloud.class.getName());

	@DataBoundConstructor
	public AzureCloud(String id, String subscriptionId, String serviceManagementCert, String serviceManagementURL, 
			String maxVirtualMachinesLimit, List<AzureSlaveTemplate> instTemplates, String fileName, String fileData) {
		super(Constants.AZURE_CLOUD_PREFIX+subscriptionId);
		this.subscriptionId = subscriptionId;
		this.serviceManagementCert = serviceManagementCert;
		
		if (AzureUtil.isNull(serviceManagementURL)) {
			this.serviceManagementURL = Constants.DEFAULT_MANAGEMENT_URL;
		} else {
			this.serviceManagementURL = serviceManagementURL;
		}
		
		if (AzureUtil.isNull(maxVirtualMachinesLimit) || !maxVirtualMachinesLimit.matches(Constants.REG_EX_DIGIT)) {
			this.maxVirtualMachinesLimit = Constants.DEFAULT_MAX_VM_LIMIT;
		} else {
			this.maxVirtualMachinesLimit = Integer.parseInt(maxVirtualMachinesLimit);
		}

		if (instTemplates == null) {
			this.instTemplates = Collections.emptyList();
		} else {
			this.instTemplates = instTemplates;
		}
		readResolve();
	}

	protected Object readResolve() {
		for (AzureSlaveTemplate template : instTemplates) {
			template.azureCloud = this;
		}
		return this;
	}

	public boolean canProvision(Label label) {
		AzureSlaveTemplate template =  getAzureSlaveTemplate(label);
		
		// return false if there is no template
		if (template == null) {
			LOGGER.info("Azurecloud: canProvision: template not found for label "+label.getDisplayName());
			return false;
		} else if (template.getTemplateStatus().equalsIgnoreCase(Constants.TEMPLATE_STATUS_DISBALED)) {
			LOGGER.info("Azurecloud: canProvision: template "+template.getTemplateName() + 
					" is marked has disabled, cannot provision slaves");
			return false;
		} else {
			return true;	
		}
	}

	public String getSubscriptionId() {
		return subscriptionId;
	}

	public String getServiceManagementCert() {
		return serviceManagementCert;
	}

	public String getServiceManagementURL() {
		return serviceManagementURL;
	}

	public int getMaxVirtualMachinesLimit() {
		return maxVirtualMachinesLimit;
	}
	
	public String getPassPhrase() {
		return passPhrase;
	}

	/** Returns slave template associated with the label */
	public AzureSlaveTemplate getAzureSlaveTemplate(Label label) {
		for (AzureSlaveTemplate slaveTemplate : instTemplates) {
			if (label.matches(slaveTemplate.getLabelDataSet())) {
				return slaveTemplate;
			}
		}
		return null;
	}
	
	/** Returns slave template associated with the name */
	public AzureSlaveTemplate getAzureSlaveTemplate(String name) {
		if (AzureUtil.isNull(name)) {
			return null;
		}
		
		for (AzureSlaveTemplate slaveTemplate : instTemplates) {
			if (name.equalsIgnoreCase(slaveTemplate.getTemplateName())) {
				return slaveTemplate;
			}
		}
		return null;
	}

	public Collection<PlannedNode> provision(Label label, int workLoad) {
		LOGGER.info("Azure Cloud: provision: start for label " + label+" workLoad "+workLoad);
		final AzureSlaveTemplate slaveTemplate = getAzureSlaveTemplate(label);
		List<PlannedNode> plannedNodes = new ArrayList<PlannedNode>();
		
		while (workLoad > 0) {
			// Verify template
			try {
				LOGGER.info("Azure Cloud: provision: Verifying template " + slaveTemplate.getTemplateName());
				List<String> errors = slaveTemplate.verifyTemplate();
				
				if (errors.size() > 0 ) {
					LOGGER.info("Azure Cloud: provision: template " + slaveTemplate.getTemplateName() + "has validation errors , cannot"
							+" provision slaves with this configuration "+errors);
					slaveTemplate.handleTemplateStatus("Validation Error: Validation errors in template \n" + " Root cause: "+errors, 
							FailureStage.VALIDATION, null);
					
					// Register template for periodic check so that jenkins can make template active if validation errors are corrected
					if (!Constants.TEMPLATE_STATUS_ACTIVE_ALWAYS.equals(slaveTemplate.getTemplateStatus())) {
						AzureTemplateMonitorTask.registerTemplate(slaveTemplate);
					}
					break;
				} else {
					LOGGER.info("Azure Cloud: provision: template " + slaveTemplate.getTemplateName() + " has no validation errors");
				}
			} catch (Exception e) {
				LOGGER.severe("Azure Cloud: provision: Exception occured while validating template"+e);
				slaveTemplate.handleTemplateStatus("Validation Error: Exception occured while validating template "+e.getMessage(), 
						FailureStage.VALIDATION, null);
				
				// Register template for periodic check so that jenkins can make template active if validation errors are corrected
				if (!Constants.TEMPLATE_STATUS_ACTIVE_ALWAYS.equals(slaveTemplate.getTemplateStatus())) {
					AzureTemplateMonitorTask.registerTemplate(slaveTemplate);
				}
				break;
			}

			plannedNodes.add(new PlannedNode(slaveTemplate.getTemplateName(),
					Computer.threadPoolForRemoting.submit(new Callable<Node>() {
						
						public Node call() throws Exception {
							@SuppressWarnings("deprecation")
							AzureSlave slave = slaveTemplate.provisionSlave(new StreamTaskListener(System.out));
							// Get virtual machine properties
							LOGGER.info("Azure Cloud: provision: Getting virtual machine properties for slave "+slave.getNodeName() 
									+ " with OS "+slave.getOsType());
							slaveTemplate.setVirtualMachineDetails(slave);
							
<<<<<<< HEAD
							try {
								if (slave.getSlaveLaunchMethod().equalsIgnoreCase("SSH")) {
									 slaveTemplate.waitForReadyRole(slave);
									 LOGGER.info("Azure Cloud: provision: Waiting for ssh server to comeup");
									 Thread.sleep(2 * 60 * 1000);
									 LOGGER.info("Azure Cloud: provision: ssh server may be up by this time");
									 LOGGER.info("Azure Cloud: provision: Adding slave to azure nodes ");
									 Hudson.getInstance().addNode(slave);
									 slave.toComputer().connect(false).get();
								 } else if (slave.getSlaveLaunchMethod().equalsIgnoreCase("JNLP")) {
									 LOGGER.info("Azure Cloud: provision: Checking for slave status");
									 slaveTemplate.waitForReadyRole(slave);
									 Hudson.getInstance().addNode(slave);
									 
									 // Wait until node is online
									 waitUntilOnline(slave);
								 }
							} catch (Exception e) {
								slaveTemplate.handleTemplateStatus(e.getMessage(), FailureStage.POSTPROVISIONING, slave);
								throw e;
							}
=======
							if (slave.getSlaveLaunchMethod().equalsIgnoreCase("SSH")) {
								 slaveTemplate.waitForReadyRole(slave);
								 LOGGER.info("Azure Cloud: provision: Waiting for ssh server to come up");
								 Thread.sleep(2 * 60 * 1000);
								 LOGGER.info("Azure Cloud: provision: ssh server may be up by this time");
								 LOGGER.info("Azure Cloud: provision: Adding slave to azure nodes ");
								 Hudson.getInstance().addNode(slave);
								 slave.toComputer().connect(false).get();
							 } else if (slave.getSlaveLaunchMethod().equalsIgnoreCase("JNLP")) {
								 LOGGER.info("Azure Cloud: provision: Checking for slave status");
								 slaveTemplate.waitForReadyRole(slave);
								 Hudson.getInstance().addNode(slave);
								 
								 // Wait until node is online
								 waitUntilOnline(slave);
							 }
>>>>>>> 67ad137c
							return slave;
						}
					}), slaveTemplate.getNoOfParallelJobs()));

			// Decrement workload
			workLoad -= slaveTemplate.getNoOfParallelJobs();
		}
		return plannedNodes;
	}
	
	/** this methods wait for node to be available */
	private void waitUntilOnline(final AzureSlave slave) {
		LOGGER.info("Azure Cloud: waitUntilOnline: for slave "+slave.getDisplayName());
		ExecutorService executorService = Executors.newCachedThreadPool();
		Callable<String> callableTask = new Callable<String>() {
			public String call() {
				try {
					slave.toComputer().waitUntilOnline();
				} catch (InterruptedException e) {
                	 // just ignore
                }
				return "success";
			}
		};
	    Future<String> future = executorService.submit(callableTask);
	    
	    try {
	    	// 30 minutes is decent time for the node to be alive
	    	String result = future.get(30, TimeUnit.MINUTES); 
	    	LOGGER.info("Azure Cloud: waitUntilOnline: node is alive , result "+result);
		} catch (TimeoutException ex) {
			LOGGER.info("Azure Cloud: waitUntilOnline: Got TimeoutException "+ex);
			markSlaveForDeletion(slave, Constants.JNLP_POST_PROV_LAUNCH_FAIL);
		} catch (InterruptedException ex) {
			LOGGER.info("Azure Cloud: InterruptedException: Got TimeoutException "+ex);
			markSlaveForDeletion(slave, Constants.JNLP_POST_PROV_LAUNCH_FAIL);
		} catch (ExecutionException ex) {
			LOGGER.info("Azure Cloud: ExecutionException: Got TimeoutException "+ex);
			markSlaveForDeletion(slave, Constants.JNLP_POST_PROV_LAUNCH_FAIL);
	    } finally {
	       future.cancel(true);
	       executorService.shutdown();
	    }
	}
	
	private static void markSlaveForDeletion(AzureSlave slave, String message) {
		slave.setTemplateStatus(Constants.TEMPLATE_STATUS_DISBALED, message);
		slave.toComputer().setTemporarilyOffline(true, OfflineCause.create(Messages._Slave_Failed_To_Connect()));
		slave.setDeleteSlave(true);
	}
	
	public void doProvision(StaplerRequest req, StaplerResponse rsp, @QueryParameter String templateName) throws Exception {
		LOGGER.info("Azure Cloud: doProvision: start name = "+templateName);
		checkPermission(PROVISION);
		
		if (AzureUtil.isNull(templateName)) {
			sendError("Azure Cloud: doProvision: Azure Slave template name is missing", req, rsp);
			return;
		}
		
		final AzureSlaveTemplate slaveTemplate = getAzureSlaveTemplate(templateName);
		
		if (slaveTemplate == null) {
			sendError("Azure Cloud: doProvision: Azure Slave template configuration is not there for  : " + templateName, req, rsp);
			return;
		}
		
		// 1. Verify template
		try {
			LOGGER.info("Azure Cloud: doProvision: Verifying template " + slaveTemplate.getTemplateName());
			List<String> errors = slaveTemplate.verifyTemplate();
			
			if (errors.size() > 0 ) {
				LOGGER.info("Azure Cloud: doProvision: template " + slaveTemplate.getTemplateName() + " has validation errors , cannot"
						+" provision slaves with this configuration "+errors);
				sendError("template " + slaveTemplate.getTemplateName() + "has validation errors "+errors, req, rsp);
				return;
			} else {
				LOGGER.info("Azure Cloud: provision: template " + slaveTemplate.getTemplateName() + "has no validation errors");
			}
		} catch (Exception e) {
			LOGGER.severe("Azure Cloud: provision: Exception occurred while validating template "+e);
			sendError("Exception occurred while validating template "+e);
			return;
		}
		
		LOGGER.severe("Azure Cloud: doProvision: creating slave ");
		Computer.threadPoolForRemoting.submit(new Callable<Node>() {
			
			public Node call() throws Exception {
				@SuppressWarnings("deprecation")
				AzureSlave slave = slaveTemplate.provisionSlave(new StreamTaskListener(System.out));
				// Get virtual machine properties
				LOGGER.info("Azure Cloud: provision: Getting virtual machine properties for slave "+slave.getNodeName() 
						+ " with OS "+slave.getOsType());
				slaveTemplate.setVirtualMachineDetails(slave);
				
				if (slave.getSlaveLaunchMethod().equalsIgnoreCase("SSH")) {
					 slaveTemplate.waitForReadyRole(slave);
					 LOGGER.info("Azure Cloud: provision: Waiting for ssh server to come up");
					 Thread.sleep(2 * 60 * 1000);
					 LOGGER.info("Azure Cloud: provision: ssh server may be up by this time");
					 LOGGER.info("Azure Cloud:  provision: Adding slave to azure nodes ");
					 Hudson.getInstance().addNode(slave);
					 slave.toComputer().connect(false).get();
				 } else if (slave.getSlaveLaunchMethod().equalsIgnoreCase("JNLP")) {
					 LOGGER.info("Azure Cloud:  provision: Checking for slave status");
					 slaveTemplate.waitForReadyRole(slave);
					 Hudson.getInstance().addNode(slave);
					 
					 // Wait until node is online
					 waitUntilOnline(slave);
				 }
				return slave;
			}
		});
		rsp.sendRedirect2(req.getContextPath() + "/computer/");
		return;
	}

	public List<AzureSlaveTemplate> getInstTemplates() {
		return Collections.unmodifiableList(instTemplates);
	}
	
	@Extension
	public static class DescriptorImpl extends Descriptor<Cloud> {

		public String getDisplayName() {
			return Constants.AZURE_CLOUD_DISPLAY_NAME;
		}

		public String getDefaultserviceManagementURL() {
			return Constants.DEFAULT_MANAGEMENT_URL;
		}
		
		public int getDefaultMaxVMLimit() {
			return Constants.DEFAULT_MAX_VM_LIMIT;
		}

		public FormValidation doVerifyConfiguration(@QueryParameter String subscriptionId, @QueryParameter String serviceManagementCert, 
				@QueryParameter String passPhrase, @QueryParameter String serviceManagementURL) {
			
			if (AzureUtil.isNull(subscriptionId)) {
				return FormValidation.error("Error: Subscription ID is missing");
			}
			
			if (AzureUtil.isNull(serviceManagementCert)) {
				return FormValidation.error("Error: Management service certificate is missing");
			}
			
			if (AzureUtil.isNull(serviceManagementURL)) {
				serviceManagementURL = Constants.DEFAULT_MANAGEMENT_URL;
			}
			
			String response = AzureManagementServiceDelegate.verifyConfiguration(subscriptionId, serviceManagementCert, passPhrase, serviceManagementURL);
			
			if (response.equalsIgnoreCase("Success")) {
				return FormValidation.ok(Messages.Azure_Config_Success());
			} else {
				return FormValidation.error(response);
			}
		}
	}
}<|MERGE_RESOLUTION|>--- conflicted
+++ resolved
@@ -201,8 +201,6 @@
 							LOGGER.info("Azure Cloud: provision: Getting virtual machine properties for slave "+slave.getNodeName() 
 									+ " with OS "+slave.getOsType());
 							slaveTemplate.setVirtualMachineDetails(slave);
-							
-<<<<<<< HEAD
 							try {
 								if (slave.getSlaveLaunchMethod().equalsIgnoreCase("SSH")) {
 									 slaveTemplate.waitForReadyRole(slave);
@@ -224,24 +222,6 @@
 								slaveTemplate.handleTemplateStatus(e.getMessage(), FailureStage.POSTPROVISIONING, slave);
 								throw e;
 							}
-=======
-							if (slave.getSlaveLaunchMethod().equalsIgnoreCase("SSH")) {
-								 slaveTemplate.waitForReadyRole(slave);
-								 LOGGER.info("Azure Cloud: provision: Waiting for ssh server to come up");
-								 Thread.sleep(2 * 60 * 1000);
-								 LOGGER.info("Azure Cloud: provision: ssh server may be up by this time");
-								 LOGGER.info("Azure Cloud: provision: Adding slave to azure nodes ");
-								 Hudson.getInstance().addNode(slave);
-								 slave.toComputer().connect(false).get();
-							 } else if (slave.getSlaveLaunchMethod().equalsIgnoreCase("JNLP")) {
-								 LOGGER.info("Azure Cloud: provision: Checking for slave status");
-								 slaveTemplate.waitForReadyRole(slave);
-								 Hudson.getInstance().addNode(slave);
-								 
-								 // Wait until node is online
-								 waitUntilOnline(slave);
-							 }
->>>>>>> 67ad137c
 							return slave;
 						}
 					}), slaveTemplate.getNoOfParallelJobs()));
